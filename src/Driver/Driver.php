--- conflicted
+++ resolved
@@ -296,8 +296,6 @@
                     $e instanceof StatementException\ConnectionException
                     && $this->options['reconnect']
                 ) {
-                    $this->disconnect();
-
                     try {
                         return $this->getPDO()->beginTransaction();
                     } catch (\PDOException $e) {
@@ -361,128 +359,6 @@
     }
 
     /**
-<<<<<<< HEAD
-     * Create instance of PDOStatement using provided SQL query and set of parameters and execute
-     * it. Will attempt singular reconnect.
-     *
-     * @param string    $query
-     * @param array     $parameters Parameters to be binded into query.
-     * @param bool|null $retry
-     * @return StatementInterface
-     *
-     * @throws StatementException
-     */
-    protected function statement(string $query, array $parameters = [], bool $retry = null): StatementInterface
-    {
-        if (is_null($retry)) {
-            $retry = $this->options['reconnect'];
-        }
-
-        try {
-            //Mounting all input parameters
-            $statement = $this->bindParameters(
-                $this->prepare($query),
-                $this->flattenParameters($parameters)
-            );
-
-            $statement->execute();
-
-            if ($this->isProfiling()) {
-                $this->getLogger()->info(
-                    Interpolator::interpolate($query, $parameters),
-                    compact('query', 'parameters')
-                );
-            }
-        } catch (\PDOException $e) {
-            $queryString = Interpolator::interpolate($query, $parameters);
-
-            $this->getLogger()->error($queryString, compact('query', 'parameters'));
-            $this->getLogger()->alert($e->getMessage());
-
-            //Converting exception into query or integrity exception
-            $e = $this->mapException($e, $queryString);
-
-            if (
-                $e instanceof StatementException\ConnectionException
-                && $this->tscope->getLevel() === 0
-                && $retry
-            ) {
-                $this->disconnect();
-
-                return $this->statement($query, $parameters, false);
-            }
-
-            throw $e;
-        }
-
-        return new Statement($statement);
-    }
-
-    /**
-     * @param string $query
-     * @return \PDOStatement
-     */
-    protected function prepare(string $query): \PDOStatement
-    {
-        $statement = $this->tscope->getPrepared($query);
-        if ($statement === null) {
-            $statement = $this->getPDO()->prepare($query);
-            $this->tscope->setPrepared($query, $statement);
-        }
-
-        return $statement;
-    }
-
-    /**
-     * @param ParameterInterface[] $parameters
-     * @return \Generator
-     */
-    protected function flattenParameters(array $parameters): \Generator
-    {
-        $index = 0;
-        foreach ($parameters as $name => $parameter) {
-            if (is_string($name)) {
-                $index = $name;
-            } else {
-                $index++;
-            }
-
-            if (!$parameter instanceof ParameterInterface) {
-                $parameter = new Parameter($parameter);
-            }
-
-            if ($parameter->getValue() instanceof \DateTimeInterface) {
-                yield $index => $parameter->withValue($this->formatDatetime($parameter->getValue()));
-                continue;
-            }
-
-            if (!$parameter->isArray()) {
-                yield $index => $parameter;
-                continue;
-            }
-
-            if (!is_numeric($name)) {
-                throw new BuilderException('Array parameters can not be named');
-            }
-
-            foreach ($parameter->getValue() as $child) {
-                if (!$child instanceof ParameterInterface) {
-                    $child = new Parameter($child);
-                }
-
-                if ($child->getValue() instanceof \DateTimeInterface) {
-                    yield $index++ => $child->withValue($this->formatDatetime($child->getValue()));
-                    continue;
-                }
-
-                yield $index++ => $child;
-            }
-        }
-    }
-
-    /**
-=======
->>>>>>> 071566e5
      * Bind parameters into statement.
      *
      * @param \PDOStatement        $statement
